--- conflicted
+++ resolved
@@ -246,21 +246,20 @@
       label: 'Install Device SDK',
       description: '',
       detail: 'Download device board package',
-<<<<<<< HEAD
       click: devicePackageManager,
       deviceIds: [
         AZ3166Device.boardId, IoTButtonDevice.boardId,
         RaspberryPiDevice.boardId, Esp32Device.boardId
       ]
-=======
-      click: devicePackageManager
     },
     {
       label: 'Generate CRC',
       description: '',
       detail: 'Generate CRC for OTA',
-      click: crcGenerateProvider
->>>>>>> 255878a1
+      click: crcGenerateProvider,
+      deviceIds: [
+        AZ3166Device.boardId, Esp32Device.boardId
+      ]
     }
   ];
 
