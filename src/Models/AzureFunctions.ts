--- conflicted
+++ resolved
@@ -1,303 +1,299 @@
-// Copyright (c) Microsoft Corporation. All rights reserved.
-// Licensed under the MIT License.
-
-'use strict';
-
-import * as fs from 'fs-plus';
-import * as path from 'path';
-import * as vscode from 'vscode';
-
-import * as utils from '../utils';
-import WebSiteManagementClient = require('azure-arm-website');
-import {Component, ComponentType} from './Interfaces/Component';
-import {Provisionable} from './Interfaces/Provisionable';
-import {Deployable} from './Interfaces/Deployable';
-
-import {ConfigHandler} from '../configHandler';
-import {ConfigKey, AzureFunctionsLanguage, AzureComponentsStorage} from '../constants';
-
-import {ServiceClientCredentials} from 'ms-rest';
-import {AzureAccount, AzureResourceFilter} from '../azure-account.api';
-import {StringDictionary} from 'azure-arm-website/lib/models';
-import {getExtension} from './Apis';
-import {extensionName} from './Interfaces/Api';
-import {Guid} from 'guid-typescript';
-<<<<<<< HEAD
-
-import {AzureComponentConfig, AzureConfigs, DependencyConfig, Dependency} from './AzureComponentConfig';
-=======
-import {AzureComponentConfig, AzureConfigs, ComponentInfo, DependencyConfig, Dependency} from './AzureComponentConfig';
->>>>>>> 0746512a
-import {AzureUtility} from './AzureUtility';
-
-export class AzureFunctions implements Component, Provisionable, Deployable {
-  dependencies: DependencyConfig[] = [];
-  private componentType: ComponentType;
-  private channel: vscode.OutputChannel;
-  private azureFunctionsPath: string;
-  private azureAccountExtension: AzureAccount|undefined =
-      getExtension(extensionName.AzureAccount);
-  private functionLanguage: string|null;
-  private functionFolder: string;
-
-  private componentId: string;
-  get id() {
-    return this.componentId;
-  }
-
-  private async getCredentialFromSubscriptionId(subscriptionId: string):
-      Promise<ServiceClientCredentials|undefined> {
-    if (!this.azureAccountExtension) {
-      throw new Error('Azure account extension is not found.');
-    }
-
-    if (!subscriptionId) {
-      throw new Error('Subscription ID is required.');
-    }
-
-    const subscriptions: AzureResourceFilter[] =
-        this.azureAccountExtension.filters;
-    for (let i = 0; i < subscriptions.length; i++) {
-      const subscription: AzureResourceFilter = subscriptions[i];
-      if (subscription.subscription.subscriptionId === subscriptionId) {
-        return subscription.session.credentials;
-      }
-    }
-
-    return undefined;
-  }
-
-  constructor(
-      azureFunctionsPath: string, functionFolder: string,
-      channel: vscode.OutputChannel, language: string|null = null,
-      dependencyComponents: Dependency[]|null = null) {
-    this.componentType = ComponentType.AzureFunctions;
-    this.channel = channel;
-    this.azureFunctionsPath = azureFunctionsPath;
-    this.functionLanguage = language;
-    this.functionFolder = functionFolder;
-    this.componentId = Guid.create().toString();
-    if (dependencyComponents && dependencyComponents.length > 0) {
-      dependencyComponents.forEach(
-          dependency => this.dependencies.push(
-              {id: dependency.component.id.toString(), type: dependency.type}));
-    }
-  }
-
-  name = 'Azure Functions';
-
-  getComponentType(): ComponentType {
-    return this.componentType;
-  }
-
-  async load(): Promise<boolean> {
-    const azureConfigFilePath = path.join(
-        this.azureFunctionsPath, '..', AzureComponentsStorage.folderName,
-        AzureComponentsStorage.fileName);
-
-    if (!fs.existsSync(azureConfigFilePath)) {
-      return false;
-    }
-
-    let azureConfigs: AzureConfigs;
-
-    try {
-      azureConfigs = JSON.parse(fs.readFileSync(azureConfigFilePath, 'utf8'));
-    } catch (error) {
-      return false;
-    }
-
-    const azureFunctionsConfig = azureConfigs.componentConfigs.find(
-        config => config.folder === this.functionFolder);
-    if (azureFunctionsConfig) {
-      this.componentId = azureFunctionsConfig.id;
-      this.dependencies = azureFunctionsConfig.dependencies;
-
-      // Load other information from config file.
-    }
-    return true;
-  }
-
-  async create(): Promise<boolean> {
-    const azureFunctionsPath = this.azureFunctionsPath;
-    console.log(azureFunctionsPath);
-
-    if (!fs.existsSync(azureFunctionsPath)) {
-      throw new Error(
-          'Unable to find the Azure Functions folder inside the project.');
-    }
-
-    if (!this.functionLanguage) {
-      const picks: vscode.QuickPickItem[] = [
-        {label: AzureFunctionsLanguage.CSharpScript, description: ''},
-        {label: AzureFunctionsLanguage.JavaScript, description: ''}
-      ];
-
-      const languageSelection = await vscode.window.showQuickPick(picks, {
-        ignoreFocusOut: true,
-        matchOnDescription: true,
-        matchOnDetail: true,
-        placeHolder: 'Select a language for Azure Functions',
-      });
-
-      if (!languageSelection) {
-        throw new Error(
-            'Unable to get the language for Azure Functions. Creating project for Azure Functions canceled.');
-      }
-      this.functionLanguage = languageSelection.label;
-    }
-
-    const templateName =
-        utils.getScriptTemplateNameFromLanguage(this.functionLanguage);
-    if (!templateName) {
-      throw new Error(
-          'Unable to get the template for Azure Functions.Creating project for Azure Functions canceled.');
-    }
-
-    try {
-      await vscode.commands.executeCommand(
-          'azureFunctions.createNewProject', azureFunctionsPath,
-          this.functionLanguage, '~1', false /* openFolder */, templateName,
-          'IoTHubTrigger1', {
-            connection: 'eventHubConnectionString',
-            path: '%eventHubConnectionPath%',
-            consumerGroup: '$Default'
-          });
-      this.updateConfigSettings();
-      return true;
-    } catch (error) {
-      throw error;
-    }
-  }
-
-  async provision(): Promise<boolean> {
-    try {
-      const subscriptionId = AzureUtility.subscriptionId;
-      if (!subscriptionId) {
-        return false;
-      }
-      const functionAppId: string|undefined =
-          await vscode.commands.executeCommand<string>(
-              'azureFunctions.createFunctionApp', subscriptionId);
-      if (functionAppId) {
-        await ConfigHandler.update(ConfigKey.functionAppId, functionAppId);
-        const eventHubConnectionString =
-            ConfigHandler.get<string>(ConfigKey.eventHubConnectionString);
-        const eventHubConnectionPath =
-            ConfigHandler.get<string>(ConfigKey.eventHubConnectionPath);
-        const iotHubConnectionString =
-            ConfigHandler.get<string>(ConfigKey.iotHubConnectionString);
-
-        if (!eventHubConnectionString || !eventHubConnectionPath) {
-          throw new Error('No event hub path or connection string found.');
-        }
-        const credential =
-            await this.getCredentialFromSubscriptionId(subscriptionId);
-        if (credential === undefined) {
-          throw new Error('Unable to get credential for the subscription.');
-        }
-
-        const resourceGroupMatches =
-            functionAppId.match(/\/resourceGroups\/([^\/]*)/);
-        if (!resourceGroupMatches || resourceGroupMatches.length < 2) {
-          throw new Error('Cannot parse resource group from function app ID.');
-        }
-        const resourceGroup = resourceGroupMatches[1];
-
-        const siteNameMatches = functionAppId.match(/\/sites\/([^\/]*)/);
-        if (!siteNameMatches || siteNameMatches.length < 2) {
-          throw new Error(
-              'Cannot parse function app name from function app ID.');
-        }
-        const siteName = siteNameMatches[1];
-
-        const client = new WebSiteManagementClient(credential, subscriptionId);
-        console.log(resourceGroup, siteName);
-        const appSettings: StringDictionary =
-            await client.webApps.listApplicationSettings(
-                resourceGroup, siteName);
-        console.log(appSettings);
-        appSettings.properties = appSettings.properties || {};
-        appSettings.properties['eventHubConnectionString'] =
-            eventHubConnectionString || '';
-        appSettings.properties['eventHubConnectionPath'] =
-            eventHubConnectionPath || '';
-        appSettings.properties['iotHubConnectionString'] =
-            iotHubConnectionString || '';
-
-        await client.webApps.updateApplicationSettings(
-            resourceGroup, siteName, appSettings);
-
-        return true;
-      } else {
-        throw new Error(
-            'Unable to create Azure Functions application. Please check the error and retry.');
-      }
-    } catch (error) {
-      throw error;
-    }
-  }
-
-  async deploy(): Promise<boolean> {
-    let deployPending: NodeJS.Timer|null = null;
-    if (this.channel) {
-      this.channel.show();
-      this.channel.appendLine('Deploying Azure Functions App...');
-      deployPending = setInterval(() => {
-        this.channel.append('.');
-      }, 1000);
-    }
-
-    try {
-      const azureFunctionsPath = this.azureFunctionsPath;
-      const functionAppId = ConfigHandler.get(ConfigKey.functionAppId);
-
-      await vscode.commands.executeCommand(
-          'azureFunctions.deploy', azureFunctionsPath, functionAppId);
-      console.log(azureFunctionsPath, functionAppId);
-      if (this.channel && deployPending) {
-        clearInterval(deployPending);
-        this.channel.appendLine('.');
-      }
-      return true;
-    } catch (error) {
-      if (this.channel && deployPending) {
-        clearInterval(deployPending);
-        this.channel.appendLine('.');
-      }
-      throw error;
-    }
-  }
-
-  updateConfigSettings(componentInfo?: ComponentInfo): void {
-    const azureConfigFilePath = path.join(
-        this.azureFunctionsPath, '..', AzureComponentsStorage.folderName,
-        AzureComponentsStorage.fileName);
-
-    let azureConfigs: AzureConfigs = {componentConfigs: []};
-
-    try {
-      azureConfigs = JSON.parse(fs.readFileSync(azureConfigFilePath, 'utf8'));
-    } catch (error) {
-      const e = new Error('Invalid azure components config file.');
-      throw e;
-    }
-
-    const azureFunctionsConfig =
-        azureConfigs.componentConfigs.find(config => config.id === (this.id));
-    if (azureFunctionsConfig) {
-      // TODO: update the existing setting for the provision result
-    } else {
-      const newAzureFunctionsConfig: AzureComponentConfig = {
-        id: this.id,
-        folder: this.functionFolder,
-        name: '',
-        dependencies: this.dependencies,
-        type: ComponentType[this.componentType]
-      };
-      azureConfigs.componentConfigs.push(newAzureFunctionsConfig);
-      fs.writeFileSync(
-          azureConfigFilePath, JSON.stringify(azureConfigs, null, 4));
-    }
-  }
+// Copyright (c) Microsoft Corporation. All rights reserved.
+// Licensed under the MIT License.
+
+'use strict';
+
+import * as fs from 'fs-plus';
+import * as path from 'path';
+import * as vscode from 'vscode';
+
+import * as utils from '../utils';
+import WebSiteManagementClient = require('azure-arm-website');
+import {Component, ComponentType} from './Interfaces/Component';
+import {Provisionable} from './Interfaces/Provisionable';
+import {Deployable} from './Interfaces/Deployable';
+
+import {ConfigHandler} from '../configHandler';
+import {ConfigKey, AzureFunctionsLanguage, AzureComponentsStorage} from '../constants';
+
+import {ServiceClientCredentials} from 'ms-rest';
+import {AzureAccount, AzureResourceFilter} from '../azure-account.api';
+import {StringDictionary} from 'azure-arm-website/lib/models';
+import {getExtension} from './Apis';
+import {extensionName} from './Interfaces/Api';
+import {Guid} from 'guid-typescript';
+
+import {AzureComponentConfig, AzureConfigs, ComponentInfo, DependencyConfig, Dependency} from './AzureComponentConfig';
+import {AzureUtility} from './AzureUtility';
+
+export class AzureFunctions implements Component, Provisionable, Deployable {
+  dependencies: DependencyConfig[] = [];
+  private componentType: ComponentType;
+  private channel: vscode.OutputChannel;
+  private azureFunctionsPath: string;
+  private azureAccountExtension: AzureAccount|undefined =
+      getExtension(extensionName.AzureAccount);
+  private functionLanguage: string|null;
+  private functionFolder: string;
+
+  private componentId: string;
+  get id() {
+    return this.componentId;
+  }
+
+  private async getCredentialFromSubscriptionId(subscriptionId: string):
+      Promise<ServiceClientCredentials|undefined> {
+    if (!this.azureAccountExtension) {
+      throw new Error('Azure account extension is not found.');
+    }
+
+    if (!subscriptionId) {
+      throw new Error('Subscription ID is required.');
+    }
+
+    const subscriptions: AzureResourceFilter[] =
+        this.azureAccountExtension.filters;
+    for (let i = 0; i < subscriptions.length; i++) {
+      const subscription: AzureResourceFilter = subscriptions[i];
+      if (subscription.subscription.subscriptionId === subscriptionId) {
+        return subscription.session.credentials;
+      }
+    }
+
+    return undefined;
+  }
+
+  constructor(
+      azureFunctionsPath: string, functionFolder: string,
+      channel: vscode.OutputChannel, language: string|null = null,
+      dependencyComponents: Dependency[]|null = null) {
+    this.componentType = ComponentType.AzureFunctions;
+    this.channel = channel;
+    this.azureFunctionsPath = azureFunctionsPath;
+    this.functionLanguage = language;
+    this.functionFolder = functionFolder;
+    this.componentId = Guid.create().toString();
+    if (dependencyComponents && dependencyComponents.length > 0) {
+      dependencyComponents.forEach(
+          dependency => this.dependencies.push(
+              {id: dependency.component.id.toString(), type: dependency.type}));
+    }
+  }
+
+  name = 'Azure Functions';
+
+  getComponentType(): ComponentType {
+    return this.componentType;
+  }
+
+  async load(): Promise<boolean> {
+    const azureConfigFilePath = path.join(
+        this.azureFunctionsPath, '..', AzureComponentsStorage.folderName,
+        AzureComponentsStorage.fileName);
+
+    if (!fs.existsSync(azureConfigFilePath)) {
+      return false;
+    }
+
+    let azureConfigs: AzureConfigs;
+
+    try {
+      azureConfigs = JSON.parse(fs.readFileSync(azureConfigFilePath, 'utf8'));
+    } catch (error) {
+      return false;
+    }
+
+    const azureFunctionsConfig = azureConfigs.componentConfigs.find(
+        config => config.folder === this.functionFolder);
+    if (azureFunctionsConfig) {
+      this.componentId = azureFunctionsConfig.id;
+      this.dependencies = azureFunctionsConfig.dependencies;
+
+      // Load other information from config file.
+    }
+    return true;
+  }
+
+  async create(): Promise<boolean> {
+    const azureFunctionsPath = this.azureFunctionsPath;
+    console.log(azureFunctionsPath);
+
+    if (!fs.existsSync(azureFunctionsPath)) {
+      throw new Error(
+          'Unable to find the Azure Functions folder inside the project.');
+    }
+
+    if (!this.functionLanguage) {
+      const picks: vscode.QuickPickItem[] = [
+        {label: AzureFunctionsLanguage.CSharpScript, description: ''},
+        {label: AzureFunctionsLanguage.JavaScript, description: ''}
+      ];
+
+      const languageSelection = await vscode.window.showQuickPick(picks, {
+        ignoreFocusOut: true,
+        matchOnDescription: true,
+        matchOnDetail: true,
+        placeHolder: 'Select a language for Azure Functions',
+      });
+
+      if (!languageSelection) {
+        throw new Error(
+            'Unable to get the language for Azure Functions. Creating project for Azure Functions canceled.');
+      }
+      this.functionLanguage = languageSelection.label;
+    }
+
+    const templateName =
+        utils.getScriptTemplateNameFromLanguage(this.functionLanguage);
+    if (!templateName) {
+      throw new Error(
+          'Unable to get the template for Azure Functions.Creating project for Azure Functions canceled.');
+    }
+
+    try {
+      await vscode.commands.executeCommand(
+          'azureFunctions.createNewProject', azureFunctionsPath,
+          this.functionLanguage, '~1', false /* openFolder */, templateName,
+          'IoTHubTrigger1', {
+            connection: 'eventHubConnectionString',
+            path: '%eventHubConnectionPath%',
+            consumerGroup: '$Default'
+          });
+      this.updateConfigSettings();
+      return true;
+    } catch (error) {
+      throw error;
+    }
+  }
+
+  async provision(): Promise<boolean> {
+    try {
+      const subscriptionId = AzureUtility.subscriptionId;
+      if (!subscriptionId) {
+        return false;
+      }
+      const functionAppId: string|undefined =
+          await vscode.commands.executeCommand<string>(
+              'azureFunctions.createFunctionApp', subscriptionId);
+      if (functionAppId) {
+        await ConfigHandler.update(ConfigKey.functionAppId, functionAppId);
+        const eventHubConnectionString =
+            ConfigHandler.get<string>(ConfigKey.eventHubConnectionString);
+        const eventHubConnectionPath =
+            ConfigHandler.get<string>(ConfigKey.eventHubConnectionPath);
+        const iotHubConnectionString =
+            ConfigHandler.get<string>(ConfigKey.iotHubConnectionString);
+
+        if (!eventHubConnectionString || !eventHubConnectionPath) {
+          throw new Error('No event hub path or connection string found.');
+        }
+        const credential =
+            await this.getCredentialFromSubscriptionId(subscriptionId);
+        if (credential === undefined) {
+          throw new Error('Unable to get credential for the subscription.');
+        }
+
+        const resourceGroupMatches =
+            functionAppId.match(/\/resourceGroups\/([^\/]*)/);
+        if (!resourceGroupMatches || resourceGroupMatches.length < 2) {
+          throw new Error('Cannot parse resource group from function app ID.');
+        }
+        const resourceGroup = resourceGroupMatches[1];
+
+        const siteNameMatches = functionAppId.match(/\/sites\/([^\/]*)/);
+        if (!siteNameMatches || siteNameMatches.length < 2) {
+          throw new Error(
+              'Cannot parse function app name from function app ID.');
+        }
+        const siteName = siteNameMatches[1];
+
+        const client = new WebSiteManagementClient(credential, subscriptionId);
+        console.log(resourceGroup, siteName);
+        const appSettings: StringDictionary =
+            await client.webApps.listApplicationSettings(
+                resourceGroup, siteName);
+        console.log(appSettings);
+        appSettings.properties = appSettings.properties || {};
+        appSettings.properties['eventHubConnectionString'] =
+            eventHubConnectionString || '';
+        appSettings.properties['eventHubConnectionPath'] =
+            eventHubConnectionPath || '';
+        appSettings.properties['iotHubConnectionString'] =
+            iotHubConnectionString || '';
+
+        await client.webApps.updateApplicationSettings(
+            resourceGroup, siteName, appSettings);
+
+        return true;
+      } else {
+        throw new Error(
+            'Unable to create Azure Functions application. Please check the error and retry.');
+      }
+    } catch (error) {
+      throw error;
+    }
+  }
+
+  async deploy(): Promise<boolean> {
+    let deployPending: NodeJS.Timer|null = null;
+    if (this.channel) {
+      this.channel.show();
+      this.channel.appendLine('Deploying Azure Functions App...');
+      deployPending = setInterval(() => {
+        this.channel.append('.');
+      }, 1000);
+    }
+
+    try {
+      const azureFunctionsPath = this.azureFunctionsPath;
+      const functionAppId = ConfigHandler.get(ConfigKey.functionAppId);
+
+      await vscode.commands.executeCommand(
+          'azureFunctions.deploy', azureFunctionsPath, functionAppId);
+      console.log(azureFunctionsPath, functionAppId);
+      if (this.channel && deployPending) {
+        clearInterval(deployPending);
+        this.channel.appendLine('.');
+      }
+      return true;
+    } catch (error) {
+      if (this.channel && deployPending) {
+        clearInterval(deployPending);
+        this.channel.appendLine('.');
+      }
+      throw error;
+    }
+  }
+
+  updateConfigSettings(componentInfo?: ComponentInfo): void {
+    const azureConfigFilePath = path.join(
+        this.azureFunctionsPath, '..', AzureComponentsStorage.folderName,
+        AzureComponentsStorage.fileName);
+
+    let azureConfigs: AzureConfigs = {componentConfigs: []};
+
+    try {
+      azureConfigs = JSON.parse(fs.readFileSync(azureConfigFilePath, 'utf8'));
+    } catch (error) {
+      const e = new Error('Invalid azure components config file.');
+      throw e;
+    }
+
+    const azureFunctionsConfig =
+        azureConfigs.componentConfigs.find(config => config.id === (this.id));
+    if (azureFunctionsConfig) {
+      // TODO: update the existing setting for the provision result
+    } else {
+      const newAzureFunctionsConfig: AzureComponentConfig = {
+        id: this.id,
+        folder: this.functionFolder,
+        name: '',
+        dependencies: this.dependencies,
+        type: ComponentType[this.componentType]
+      };
+      azureConfigs.componentConfigs.push(newAzureFunctionsConfig);
+      fs.writeFileSync(
+          azureConfigFilePath, JSON.stringify(azureConfigs, null, 4));
+    }
+  }
 }